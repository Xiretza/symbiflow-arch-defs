--- conflicted
+++ resolved
@@ -29,21 +29,16 @@
 import os.path
 import re
 
-<<<<<<< HEAD
-LOCALPARAM_RE = re.compile(r'^(\s*)localparam\s+([^\s]+)\s*=.*$')
-DUMPVARS_RE = re.compile(r'^(\s*)\$dumpfile\([^\)]+\)\s*;\s*$')
-=======
 # Example:
 #   localparam NUM_FF = 4;
 # group 1 = "   "
 # group 2 = "NUM_FF"
-LOCALPARAM_RE = re.compile(r'^(\s*)localparam\s+([^\s]+)\s*=\s*\d+\s*;\s*$')
+LOCALPARAM_RE = re.compile(r'^(\s*)localparam\s+([^\s]+)\s*=.*$')
 
 # Example:
 #  $dumpfile(...);
 # group 1 = "  "
 DUMPFILE_RE = re.compile(r'^(\s*)\$dumpfile\([^\)]+\)\s*;\s*$')
->>>>>>> 0f63d20d
 
 
 def main():
