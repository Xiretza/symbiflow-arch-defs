#!/usr/bin/env python3
""" Classify 7-series nodes and generate channels for required nodes.

Rough structure:

Create initial database import by importing tile types, tile wires, tile pips,
site types and site pins.  After importing tile types, imports the grid of
tiles.  This uses tilegrid.json, tile_type_*.json and site_type_*.json.

Once all tiles are imported, all wires in the grid are added and nodes are
formed from the sea of wires based on the tile connections description
(tileconn.json).

In order to determine what each node is used for, site pins and pips are counted
on each node (count_sites_and_pips_on_nodes).  Depending on the site pin and
pip count, the nodes are classified into one of 4 buckets:

    NULL - An unconnected node
    CHANNEL - A routing node
    EDGE_WITH_MUX - An edge between an IPIN and OPIN.
    EDGES_TO_CHANNEL - An edge between an IPIN/OPIN and a CHANNEL.

Then all CHANNEL are grouped into tracks (form_tracks) and graph nodes are
created for the CHANNELs.  Graph edges are added to connect graph nodes that are
part of the same track.

Note that IPIN and OPIN graph nodes are not added yet, as pins have not been
assigned sides of the VPR tiles yet.  This occurs in
prjxray_assign_tile_pin_direction.


"""

import argparse
import prjxray.db
import progressbar
import tile_splitter.grid
from lib.rr_graph import points
from lib.rr_graph import tracks
from lib.rr_graph import graph2
import datetime
import os
import os.path
from lib.connection_database import NodeClassification, create_tables

from prjxray_db_cache import DatabaseCache


def import_site_type(db, write_cur, site_types, site_type_name):
    assert site_type_name not in site_types
    site_type = db.get_site_type(site_type_name)

    if site_type_name in site_types:
        return

    write_cur.execute(
        "INSERT INTO site_type(name) VALUES (?)", (site_type_name, )
    )
    site_types[site_type_name] = write_cur.lastrowid

    for site_pin in site_type.get_site_pins():
        pin_info = site_type.get_site_pin(site_pin)

        write_cur.execute(
            """
INSERT INTO site_pin(name, site_type_pkey, direction)
VALUES
  (?, ?, ?)""", (
                pin_info.name, site_types[site_type_name],
                pin_info.direction.value
            )
        )


def import_tile_type(db, write_cur, tile_types, site_types, tile_type_name):
    assert tile_type_name not in tile_types
    tile_type = db.get_tile_type(tile_type_name)

    write_cur.execute(
        "INSERT INTO tile_type(name) VALUES (?)", (tile_type_name, )
    )
    tile_types[tile_type_name] = write_cur.lastrowid

    wires = {}
    for wire in tile_type.get_wires():
        write_cur.execute(
            """
INSERT INTO wire_in_tile(name, tile_type_pkey)
VALUES
  (?, ?)""", (wire, tile_types[tile_type_name])
        )
        wires[wire] = write_cur.lastrowid

    for pip in tile_type.get_pips():

        write_cur.execute(
            """
INSERT INTO pip_in_tile(
  name, tile_type_pkey, src_wire_in_tile_pkey,
  dest_wire_in_tile_pkey, can_invert, is_directional, is_pseudo
)
VALUES
  (?, ?, ?, ?, ?, ?, ?)""", (
                pip.name, tile_types[tile_type_name], wires[pip.net_from],
                wires[pip.net_to
                      ], pip.can_invert, pip.is_directional, pip.is_pseudo
            )
        )

    for site in tile_type.get_sites():
        if site.type not in site_types:
            import_site_type(db, write_cur, site_types, site.type)


def add_wire_to_site_relation(
        db, write_cur, tile_types, site_types, tile_type_name
):
    tile_type = db.get_tile_type(tile_type_name)
    for site in tile_type.get_sites():
        write_cur.execute(
            """
INSERT INTO site(name, x_coord, y_coord, site_type_pkey)
VALUES
  (?, ?, ?, ?)""", (site.name, site.x, site.y, site_types[site.type])
        )

        site_pkey = write_cur.lastrowid

        for site_pin in site.site_pins:
            write_cur.execute(
                """
SELECT
  pkey
FROM
  site_pin
WHERE
  name = ?
  AND site_type_pkey = ?""", (site_pin.name, site_types[site.type])
            )

            result = write_cur.fetchone()
            site_pin_pkey = result[0]
            write_cur.execute(
                """
UPDATE
  wire_in_tile
SET
  site_pkey = ?,
  site_pin_pkey = ?
WHERE
  name = ?
  and tile_type_pkey = ?;""", (
                    site_pkey, site_pin_pkey, site_pin.wire,
                    tile_types[tile_type_name]
                )
            )


def build_tile_type_indicies(write_cur):
    write_cur.execute(
        "CREATE INDEX site_pin_index ON site_pin(name, site_type_pkey);"
    )
    write_cur.execute(
        "CREATE INDEX wire_name_index ON wire_in_tile(name, tile_type_pkey);"
    )
    write_cur.execute(
        "CREATE INDEX wire_site_pin_index ON wire_in_tile(site_pin_pkey);"
    )
<<<<<<< HEAD
    c.execute("CREATE INDEX tile_type_index ON phy_tile(tile_type_pkey);")
    c.execute(
=======
    write_cur.execute(
        "CREATE INDEX tile_type_index ON phy_tile(tile_type_pkey);"
    )
    write_cur.execute(
>>>>>>> 2e42c723
        "CREATE INDEX pip_tile_type_index ON pip_in_tile(tile_type_pkey);"
    )
    write_cur.execute(
        "CREATE INDEX src_pip_index ON pip_in_tile(src_wire_in_tile_pkey);"
    )
    write_cur.execute(
        "CREATE INDEX dest_pip_index ON pip_in_tile(dest_wire_in_tile_pkey);"
    )


<<<<<<< HEAD
def build_other_indicies(c):
    c.execute("CREATE INDEX phy_tile_name_index ON phy_tile(name);")
    c.execute(
=======
def build_other_indicies(write_cur):
    write_cur.execute("CREATE INDEX phy_tile_name_index ON phy_tile(name);")
    write_cur.execute(
>>>>>>> 2e42c723
        "CREATE INDEX phy_tile_location_index ON phy_tile(grid_x, grid_y);"
    )


def import_phy_grid(db, grid, conn):
<<<<<<< HEAD
    c = conn.cursor()
=======
    write_cur = conn.cursor()
>>>>>>> 2e42c723

    tile_types = {}
    site_types = {}
    for tile in grid.tiles():
        gridinfo = grid.gridinfo_at_tilename(tile)

        if gridinfo.tile_type not in tile_types:
            if gridinfo.tile_type in tile_types:
                continue

            import_tile_type(
                db, write_cur, tile_types, site_types, gridinfo.tile_type
            )

    write_cur.connection.commit()

    build_tile_type_indicies(write_cur)
    write_cur.connection.commit()

    for tile_type in tile_types:
        add_wire_to_site_relation(
            db, write_cur, tile_types, site_types, tile_type
        )

    for tile in grid.tiles():
        gridinfo = grid.gridinfo_at_tilename(tile)
        loc = grid.loc_of_tilename(tile)
        # tile: pkey name tile_type_pkey grid_x grid_y
        write_cur.execute(
            """
INSERT INTO phy_tile(name, tile_type_pkey, grid_x, grid_y)
VALUES
  (?, ?, ?, ?)""",
            (tile, tile_types[gridinfo.tile_type], loc.grid_x, loc.grid_y)
        )

    build_other_indicies(write_cur)
    write_cur.connection.commit()


def import_nodes(db, grid, conn):
    # Some nodes are just 1 wire, so start by enumerating all wires.

<<<<<<< HEAD
    c = conn.cursor()
=======
    cur = conn.cursor()
>>>>>>> 2e42c723
    write_cur = conn.cursor()
    write_cur.execute("""BEGIN EXCLUSIVE TRANSACTION;""")

    tile_wire_map = {}
    wires = {}
    for tile in progressbar.progressbar(grid.tiles()):
        gridinfo = grid.gridinfo_at_tilename(tile)
        tile_type = db.get_tile_type(gridinfo.tile_type)

<<<<<<< HEAD
        c.execute(
            """SELECT pkey, tile_type_pkey FROM phy_tile WHERE name = ?;""",
            (tile, )
        )
        phy_tile_pkey, tile_type_pkey = c.fetchone()
=======
        cur.execute(
            """SELECT pkey, tile_type_pkey FROM phy_tile WHERE name = ?;""",
            (tile, )
        )
        phy_tile_pkey, tile_type_pkey = cur.fetchone()
>>>>>>> 2e42c723

        for wire in tile_type.get_wires():
            # pkey node_pkey tile_pkey wire_in_tile_pkey
            cur.execute(
                """
SELECT pkey FROM wire_in_tile WHERE name = ? and tile_type_pkey = ?;""",
                (wire, tile_type_pkey)
            )
            (wire_in_tile_pkey, ) = cur.fetchone()

            write_cur.execute(
                """
INSERT INTO wire(phy_tile_pkey, wire_in_tile_pkey)
VALUES
  (?, ?);""", (phy_tile_pkey, wire_in_tile_pkey)
            )

            assert (tile, wire) not in tile_wire_map
            wire_pkey = write_cur.lastrowid
            tile_wire_map[(tile, wire)] = wire_pkey
            wires[wire_pkey] = None

    write_cur.execute("""COMMIT TRANSACTION;""")

    connections = db.connections()

    for connection in progressbar.progressbar(connections.get_connections()):
        a_pkey = tile_wire_map[
            (connection.wire_a.tile, connection.wire_a.wire)]
        b_pkey = tile_wire_map[
            (connection.wire_b.tile, connection.wire_b.wire)]

        a_node = wires[a_pkey]
        b_node = wires[b_pkey]

        if a_node is None:
            a_node = set((a_pkey, ))

        if b_node is None:
            b_node = set((b_pkey, ))

        if a_node is not b_node:
            a_node |= b_node

            for wire in a_node:
                wires[wire] = a_node

    nodes = {}
    for wire_pkey, node in wires.items():
        if node is None:
            node = set((wire_pkey, ))

        assert wire_pkey in node

        nodes[id(node)] = node

    wires_assigned = set()
    for node in progressbar.progressbar(nodes.values()):
        write_cur.execute("""INSERT INTO node(number_pips) VALUES (0);""")
        node_pkey = write_cur.lastrowid

        for wire_pkey in node:
            wires_assigned.add(wire_pkey)
            write_cur.execute(
                """
            UPDATE wire
                SET node_pkey = ?
                WHERE pkey = ?
            ;""", (node_pkey, wire_pkey)
            )

    assert len(set(wires.keys()) ^ wires_assigned) == 0

    del tile_wire_map
    del nodes
    del wires

<<<<<<< HEAD
    c.execute("CREATE INDEX wire_in_tile_index ON wire(wire_in_tile_pkey);")
    c.execute(
        "CREATE INDEX wire_index ON wire(phy_tile_pkey, wire_in_tile_pkey);"
    )
    c.execute("CREATE INDEX wire_node_index ON wire(node_pkey);")
=======
    write_cur.execute(
        "CREATE INDEX wire_in_tile_index ON wire(wire_in_tile_pkey);"
    )
    write_cur.execute(
        "CREATE INDEX wire_index ON wire(phy_tile_pkey, wire_in_tile_pkey);"
    )
    write_cur.execute("CREATE INDEX wire_node_index ON wire(node_pkey);")
>>>>>>> 2e42c723

    write_cur.connection.commit()


def count_sites_and_pips_on_nodes(conn):
    cur = conn.cursor()

    print("{}: Counting sites on nodes".format(datetime.datetime.now()))
    cur.execute(
        """
WITH node_sites(node_pkey, number_site_pins) AS (
  SELECT
    wire.node_pkey,
    count(wire_in_tile.site_pin_pkey)
  FROM
    wire_in_tile
    INNER JOIN wire ON wire.wire_in_tile_pkey = wire_in_tile.pkey
  WHERE
    wire_in_tile.site_pin_pkey IS NOT NULL
  GROUP BY
    wire.node_pkey
)
SELECT
  max(node_sites.number_site_pins)
FROM
  node_sites;
"""
    )

    # Nodes are only expected to have 1 site
    assert cur.fetchone()[0] == 1

    print("{}: Assigning site wires for nodes".format(datetime.datetime.now()))
    cur.execute(
        """
WITH site_wires(wire_pkey, node_pkey) AS (
  SELECT
    wire.pkey,
    wire.node_pkey
  FROM
    wire_in_tile
    INNER JOIN wire ON wire.wire_in_tile_pkey = wire_in_tile.pkey
  WHERE
    wire_in_tile.site_pin_pkey IS NOT NULL
)
UPDATE
  node
SET
  site_wire_pkey = (
    SELECT
      site_wires.wire_pkey
    FROM
      site_wires
    WHERE
      site_wires.node_pkey = node.pkey
  );
      """
    )

    print("{}: Counting pips on nodes".format(datetime.datetime.now()))
    cur.execute(
        """
    CREATE TABLE node_pip_count(
      node_pkey INT,
      number_pips INT,
      FOREIGN KEY(node_pkey) REFERENCES node(pkey)
    );"""
    )
    cur.execute(
        """
INSERT INTO node_pip_count(node_pkey, number_pips)
SELECT
  wire.node_pkey,
  count(pip_in_tile.pkey)
FROM
  pip_in_tile
  INNER JOIN wire
WHERE
  pip_in_tile.is_directional = 1 AND pip_in_tile.is_pseudo = 0 AND (
  pip_in_tile.src_wire_in_tile_pkey = wire.wire_in_tile_pkey
  OR pip_in_tile.dest_wire_in_tile_pkey = wire.wire_in_tile_pkey)
GROUP BY
  wire.node_pkey;"""
    )
    cur.execute("CREATE INDEX pip_count_index ON node_pip_count(node_pkey);")

    print("{}: Inserting pip counts".format(datetime.datetime.now()))
    cur.execute(
        """
UPDATE
  node
SET
  number_pips = (
    SELECT
      node_pip_count.number_pips
    FROM
      node_pip_count
    WHERE
      node_pip_count.node_pkey = node.pkey
  )
WHERE
  pkey IN (
    SELECT
      node_pkey
    FROM
      node_pip_count
  );"""
    )

    cur.execute("""DROP TABLE node_pip_count;""")

    cur.connection.commit()


def classify_nodes(conn):
    write_cur = conn.cursor()

    # Nodes are NULL if they they only have either a site pin or 1 pip, but
    # nothing else.
    write_cur.execute(
        """
UPDATE node SET classification = ?
    WHERE (node.site_wire_pkey IS NULL AND node.number_pips <= 1) OR
          (node.site_wire_pkey IS NOT NULL AND node.number_pips == 0)
    ;""", (NodeClassification.NULL.value, )
    )
    write_cur.execute(
        """
UPDATE node SET classification = ?
    WHERE node.number_pips > 1 and node.site_wire_pkey IS NULL;""",
        (NodeClassification.CHANNEL.value, )
    )
    write_cur.execute(
        """
UPDATE node SET classification = ?
    WHERE node.number_pips > 1 and node.site_wire_pkey IS NOT NULL;""",
        (NodeClassification.EDGES_TO_CHANNEL.value, )
    )

    null_nodes = []
    edges_to_channel = []
    edge_with_mux = []

    cur = conn.cursor()
    cur.execute(
        """
SELECT
  count(pkey)
FROM
  node
WHERE
  number_pips == 1
  AND site_wire_pkey IS NOT NULL;"""
    )
    num_nodes = cur.fetchone()[0]
    with progressbar.ProgressBar(max_value=num_nodes) as bar:
        bar.update(0)
        for idx, (node, site_wire_pkey) in enumerate(cur.execute("""
SELECT
  pkey,
  site_wire_pkey
FROM
  node
WHERE
  number_pips == 1
  AND site_wire_pkey IS NOT NULL;""")):
            bar.update(idx)

            write_cur.execute(
                """
WITH wire_in_node(
  wire_pkey, phy_tile_pkey, wire_in_tile_pkey
) AS (
  SELECT
    wire.pkey,
    wire.phy_tile_pkey,
    wire.wire_in_tile_pkey
  FROM
    wire
  WHERE
    wire.node_pkey = ?
)
SELECT
  pip_in_tile.pkey,
  pip_in_tile.src_wire_in_tile_pkey,
  pip_in_tile.dest_wire_in_tile_pkey,
  wire_in_node.wire_pkey,
  wire_in_node.wire_in_tile_pkey,
  wire_in_node.phy_tile_pkey
FROM
  wire_in_node
  INNER JOIN pip_in_tile
WHERE
  pip_in_tile.is_directional = 1 AND pip_in_tile.is_pseudo = 0 AND (
  pip_in_tile.src_wire_in_tile_pkey = wire_in_node.wire_in_tile_pkey
  OR pip_in_tile.dest_wire_in_tile_pkey = wire_in_node.wire_in_tile_pkey)
LIMIT
  1;
""", (node, )
            )

            (
                pip_pkey, src_wire_in_tile_pkey, dest_wire_in_tile_pkey,
                wire_in_node_pkey, wire_in_tile_pkey, phy_tile_pkey
            ) = write_cur.fetchone()
            assert write_cur.fetchone() is None, node

            assert (
                wire_in_tile_pkey == src_wire_in_tile_pkey
                or wire_in_tile_pkey == dest_wire_in_tile_pkey
            ), (wire_in_tile_pkey, pip_pkey)

            if src_wire_in_tile_pkey == wire_in_tile_pkey:
                other_wire = dest_wire_in_tile_pkey
            else:
                other_wire = src_wire_in_tile_pkey

            write_cur.execute(
                """
            SELECT node_pkey FROM wire WHERE
                wire_in_tile_pkey = ? AND
                phy_tile_pkey = ?;
                """, (other_wire, phy_tile_pkey)
            )

            (other_node_pkey, ) = write_cur.fetchone()
            assert write_cur.fetchone() is None
            assert other_node_pkey is not None, (other_wire, phy_tile_pkey)

            write_cur.execute(
                """
            SELECT site_wire_pkey, number_pips
                FROM node WHERE pkey = ?;
                """, (other_node_pkey, )
            )

            result = write_cur.fetchone()
            assert result is not None, other_node_pkey
            other_site_wire_pkey, other_number_pips = result
            assert write_cur.fetchone() is None

            if other_site_wire_pkey is not None and other_number_pips == 1:
                if src_wire_in_tile_pkey == wire_in_tile_pkey:
                    src_wire_pkey = site_wire_pkey
                    dest_wire_pkey = other_site_wire_pkey
                else:
                    src_wire_pkey = other_site_wire_pkey
                    dest_wire_pkey = site_wire_pkey

                edge_with_mux.append(
                    (
                        (node, other_node_pkey), src_wire_pkey, dest_wire_pkey,
                        pip_pkey
                    )
                )
            elif other_site_wire_pkey is None and other_number_pips == 1:
                null_nodes.append(node)
                null_nodes.append(other_node_pkey)
                pass
            else:
                edges_to_channel.append(node)

    for nodes, src_wire_pkey, dest_wire_pkey, pip_pkey in progressbar.progressbar(
            edge_with_mux):
        assert len(nodes) == 2
        write_cur.execute(
            """
        UPDATE node SET classification = ?
            WHERE pkey IN (?, ?);""",
            (NodeClassification.EDGE_WITH_MUX.value, nodes[0], nodes[1])
        )

        write_cur.execute(
            """
INSERT INTO edge_with_mux(src_wire_pkey, dest_wire_pkey, pip_in_tile_pkey)
VALUES
  (?, ?, ?);""", (src_wire_pkey, dest_wire_pkey, pip_pkey)
        )

    for node in progressbar.progressbar(edges_to_channel):
        write_cur.execute(
            """
        UPDATE node SET classification = ?
            WHERE pkey = ?;""", (
                NodeClassification.EDGES_TO_CHANNEL.value,
                node,
            )
        )

    for null_node in progressbar.progressbar(null_nodes):
        write_cur.execute(
            """
        UPDATE node SET classification = ?
            WHERE pkey = ?;""", (
                NodeClassification.NULL.value,
                null_node,
            )
        )

    write_cur.execute("CREATE INDEX node_type_index ON node(classification);")
    write_cur.connection.commit()


def insert_tracks(conn, tracks_to_insert):
    write_cur = conn.cursor()
    write_cur.execute('SELECT pkey FROM switch WHERE name = "short";')
    short_pkey = write_cur.fetchone()[0]

    track_graph_nodes = {}
    track_pkeys = []
    for node, tracks_list, track_connections, tracks_model in progressbar.progressbar(
            tracks_to_insert):
        write_cur.execute("""INSERT INTO track DEFAULT VALUES""")
        track_pkey = write_cur.lastrowid
        track_pkeys.append(track_pkey)

        write_cur.execute(
            """UPDATE node SET track_pkey = ? WHERE pkey = ?""",
            (track_pkey, node)
        )

        track_graph_node_pkey = []
        for track in tracks_list:
            if track.direction == 'X':
                node_type = graph2.NodeType.CHANX
            elif track.direction == 'Y':
                node_type = graph2.NodeType.CHANY
            else:
                assert False, track.direction

            write_cur.execute(
                """
INSERT INTO graph_node(
  graph_node_type, track_pkey, node_pkey,
  x_low, x_high, y_low, y_high, capacity
)
VALUES
  (?, ?, ?, ?, ?, ?, ?, 1)""", (
                    node_type.value, track_pkey, node, track.x_low,
                    track.x_high, track.y_low, track.y_high
                )
            )
            track_graph_node_pkey.append(write_cur.lastrowid)

        track_graph_nodes[node] = track_graph_node_pkey

        for connection in track_connections:
            write_cur.execute(
                """
INSERT INTO graph_edge(
  src_graph_node_pkey, dest_graph_node_pkey,
  switch_pkey, track_pkey
)
VALUES
  (?, ?, ?, ?),
  (?, ?, ?, ?)""", (
                    track_graph_node_pkey[connection[0]],
                    track_graph_node_pkey[connection[1]],
                    short_pkey,
                    track_pkey,
                    track_graph_node_pkey[connection[1]],
                    track_graph_node_pkey[connection[0]],
                    short_pkey,
                    track_pkey,
                )
            )

    conn.commit()

    wire_to_graph = {}
    for node, tracks_list, track_connections, tracks_model in progressbar.progressbar(
            tracks_to_insert):
        track_graph_node_pkey = track_graph_nodes[node]

        write_cur.execute(
            """
WITH wires_from_node(wire_pkey, tile_pkey) AS (
  SELECT
    pkey,
    tile_pkey
  FROM
    wire
  WHERE
    node_pkey = ?
)
SELECT
  wires_from_node.wire_pkey,
  tile.grid_x,
  tile.grid_y
FROM
  tile
  INNER JOIN wires_from_node ON tile.pkey = wires_from_node.tile_pkey;
  """, (node, )
        )

        wires = write_cur.fetchall()

        for wire_pkey, grid_x, grid_y in wires:
            connections = list(
                tracks_model.get_tracks_for_wire_at_coord((grid_x, grid_y))
            )
            assert len(connections) > 0, (
                wire_pkey, track_pkey, grid_x, grid_y
            )
            graph_node_pkey = track_graph_node_pkey[connections[0][0]]

            wire_to_graph[wire_pkey] = graph_node_pkey

    for wire_pkey, graph_node_pkey in progressbar.progressbar(
            wire_to_graph.items()):
        write_cur.execute(
            """
        UPDATE wire SET graph_node_pkey = ?
            WHERE pkey = ?""", (graph_node_pkey, wire_pkey)
        )

    conn.commit()

    write_cur.execute(
        """CREATE INDEX graph_node_nodes ON graph_node(node_pkey);"""
    )
    write_cur.execute(
        """CREATE INDEX graph_node_tracks ON graph_node(track_pkey);"""
    )
    write_cur.execute(
        """CREATE INDEX graph_edge_tracks ON graph_edge(track_pkey);"""
    )

    conn.commit()
    return track_pkeys


def create_track(node, unique_pos):
    xs, ys = points.decompose_points_into_tracks(unique_pos)
    tracks_list, track_connections = tracks.make_tracks(xs, ys, unique_pos)
    tracks_model = tracks.Tracks(tracks_list, track_connections)

    return [node, tracks_list, track_connections, tracks_model]


def form_tracks(conn):
    cur = conn.cursor()

    cur.execute(
        'SELECT count(pkey) FROM node WHERE classification == ?;',
        (NodeClassification.CHANNEL.value, )
    )
    num_nodes = cur.fetchone()[0]

    tracks_to_insert = []
    with progressbar.ProgressBar(max_value=num_nodes) as bar:
        bar.update(0)
        cur2 = conn.cursor()
        for idx, (node, ) in enumerate(cur.execute("""
SELECT pkey FROM node WHERE classification == ?;
""", (NodeClassification.CHANNEL.value, ))):
            bar.update(idx)

            unique_pos = set()
            for wire_pkey, grid_x, grid_y in cur2.execute("""
WITH wires_from_node(wire_pkey, tile_pkey) AS (
  SELECT
    pkey,
    tile_pkey
  FROM
    wire
  WHERE
    node_pkey = ? AND tile_pkey IS NOT NULL
)
SELECT
  wires_from_node.wire_pkey,
  tile.grid_x,
  tile.grid_y
FROM
  tile
  INNER JOIN wires_from_node ON tile.pkey = wires_from_node.tile_pkey;
  """, (node, )):
                unique_pos.add((grid_x, grid_y))

            tracks_to_insert.append(create_track(node, unique_pos))

    # Create constant tracks
    vcc_track_to_insert, gnd_track_to_insert = create_constant_tracks(conn)
    vcc_idx = len(tracks_to_insert)
    tracks_to_insert.append(vcc_track_to_insert)
    gnd_idx = len(tracks_to_insert)
    tracks_to_insert.append(gnd_track_to_insert)

    track_pkeys = insert_tracks(conn, tracks_to_insert)
    vcc_track_pkey = track_pkeys[vcc_idx]
    gnd_track_pkey = track_pkeys[gnd_idx]

    write_cur = conn.cursor()
    write_cur.execute(
        """
INSERT INTO constant_sources(vcc_track_pkey, gnd_track_pkey) VALUES (?, ?)
        """, (
            vcc_track_pkey,
            gnd_track_pkey,
        )
    )

    conn.commit()

    connect_hardpins_to_constant_network(conn, vcc_track_pkey, gnd_track_pkey)


def connect_hardpins_to_constant_network(conn, vcc_track_pkey, gnd_track_pkey):
    """ Connect TIEOFF HARD1 and HARD0 pins.

    Update nodes connected to to HARD1 or HARD0 pins to point to the new
    VCC or GND track.  This should connect the pips to the constant
    network instead of the TIEOFF site.
    """

    cur = conn.cursor()
    cur.execute(
        """
SELECT pkey FROM site_type WHERE name = ?
""", ("TIEOFF", )
    )
    results = cur.fetchall()
    assert len(results) == 1, results
    tieoff_site_type_pkey = results[0][0]

    cur.execute(
        """
SELECT pkey FROM site_pin WHERE site_type_pkey = ? and name = ?
""", (tieoff_site_type_pkey, "HARD1")
    )
    vcc_site_pin_pkey = cur.fetchone()[0]
    cur.execute(
        """
SELECT pkey FROM wire_in_tile WHERE site_pin_pkey = ?
""", (vcc_site_pin_pkey, )
    )

    cur.execute(
        """
SELECT pkey FROM wire_in_tile WHERE site_pin_pkey = ?
""", (vcc_site_pin_pkey, )
    )

    write_cur = conn.cursor()
    write_cur.execute("""BEGIN EXCLUSIVE TRANSACTION;""")

<<<<<<< HEAD
    for (wire_in_tile_pkey, ) in c:
=======
    for (wire_in_tile_pkey, ) in cur:
>>>>>>> 2e42c723
        write_cur.execute(
            """
UPDATE node SET track_pkey = ? WHERE pkey IN (
    SELECT node_pkey FROM wire WHERE wire_in_tile_pkey = ?
)
            """, (
                vcc_track_pkey,
                wire_in_tile_pkey,
            )
        )

    cur.execute(
        """
SELECT pkey FROM site_pin WHERE site_type_pkey = ? and name = ?
""", (tieoff_site_type_pkey, "HARD0")
    )
    gnd_site_pin_pkey = cur.fetchone()[0]

    cur.execute(
        """
SELECT pkey FROM wire_in_tile WHERE site_pin_pkey = ?
""", (gnd_site_pin_pkey, )
    )
<<<<<<< HEAD
    for (wire_in_tile_pkey, ) in c:
=======
    for (wire_in_tile_pkey, ) in cur:
>>>>>>> 2e42c723
        write_cur.execute(
            """
UPDATE node SET track_pkey = ? WHERE pkey IN (
    SELECT node_pkey FROM wire WHERE wire_in_tile_pkey = ?
)
            """, (
                gnd_track_pkey,
                wire_in_tile_pkey,
            )
        )

    write_cur.execute("""COMMIT TRANSACTION""")


def traverse_pip(conn, wire_in_tile_pkey):
    """ Given a generic wire, find (if any) the wire on the other side of a pip.

    Returns None if no wire or pip connects to this wire.

    """
<<<<<<< HEAD
    c = conn.cursor()

    c.execute(
=======
    cur = conn.cursor()

    cur.execute(
>>>>>>> 2e42c723
        """
SELECT src_wire_in_tile_pkey FROM pip_in_tile WHERE
    is_directional = 1 AND is_pseudo = 0 AND
    dest_wire_in_tile_pkey = ?
    ;""", (wire_in_tile_pkey, )
    )

<<<<<<< HEAD
    result = c.fetchone()
    if result is not None:
        return result[0]

    c.execute(
=======
    result = cur.fetchone()
    if result is not None:
        return result[0]

    cur.execute(
>>>>>>> 2e42c723
        """
SELECT dest_wire_in_tile_pkey FROM pip_in_tile WHERE
    is_directional = 1 AND is_pseudo = 0 AND
    src_wire_in_tile_pkey = ?
    ;""", (wire_in_tile_pkey, )
    )

<<<<<<< HEAD
    result = c.fetchone()
=======
    result = cur.fetchone()
>>>>>>> 2e42c723
    if result is not None:
        return result[0]

    return None


def create_vpr_grid(conn):
    """ Create VPR grid from prjxray grid. """
<<<<<<< HEAD
    c = conn.cursor()
    c3 = conn.cursor()
=======
    cur = conn.cursor()
    cur2 = conn.cursor()
>>>>>>> 2e42c723

    write_cur = conn.cursor()
    write_cur.execute("""BEGIN EXCLUSIVE TRANSACTION;""")

    # Insert synthetic tile types for CLB sites.
    write_cur.execute('INSERT INTO tile_type(name) VALUES ("SLICEL");')
    slicel_tile_type_pkey = write_cur.lastrowid

    write_cur.execute('INSERT INTO tile_type(name) VALUES ("SLICEM");')
    slicem_tile_type_pkey = write_cur.lastrowid

    slice_types = {
        'SLICEL': slicel_tile_type_pkey,
        'SLICEM': slicem_tile_type_pkey,
    }

    tiles_to_split = {
        'CLBLL_L': tile_splitter.grid.WEST,
        'CLBLL_R': tile_splitter.grid.EAST,
        'CLBLM_L': tile_splitter.grid.WEST,
        'CLBLM_R': tile_splitter.grid.EAST,
    }

    # Create initial grid using sites and locations from phy_tile's
    # Also build up tile_to_tile_type_pkeys, which is a map from original
    # tile_type_pkey, to array of split tile type pkeys, (e.g. SLICEL/SLICEM).
    tile_to_tile_type_pkeys = {}
    grid_loc_map = {}
    for phy_tile_pkey, tile_type_pkey, grid_x, grid_y in progressbar.progressbar(
<<<<<<< HEAD
            c.execute("""
        SELECT pkey, tile_type_pkey, grid_x, grid_y FROM phy_tile;
        """)):

        c3.execute(
            "SELECT name FROM tile_type WHERE pkey = ?;", (tile_type_pkey, )
        )
        tile_type_name = c3.fetchone()[0]

        sites = []
        site_pkeys = set()
        for (site_pkey, ) in c3.execute("""
            SELECT site_pkey FROM wire_in_tile WHERE tile_type_pkey = ? AND site_pkey IS NOT NULL;""",
                                        (tile_type_pkey, )):
            site_pkeys.add(site_pkey)

        for site_pkey in site_pkeys:
            c3.execute(
=======
            cur.execute("""
        SELECT pkey, tile_type_pkey, grid_x, grid_y FROM phy_tile;
        """)):

        cur2.execute(
            "SELECT name FROM tile_type WHERE pkey = ?;", (tile_type_pkey, )
        )
        tile_type_name = cur2.fetchone()[0]

        sites = []
        site_pkeys = set()
        for (site_pkey, ) in cur2.execute("""
            SELECT site_pkey FROM wire_in_tile WHERE tile_type_pkey = ? AND site_pkey IS NOT NULL;""",
                                          (tile_type_pkey, )):
            site_pkeys.add(site_pkey)

        for site_pkey in site_pkeys:
            cur2.execute(
>>>>>>> 2e42c723
                """
                SELECT x_coord, y_coord, site_type_pkey
                FROM site WHERE pkey = ?;""", (site_pkey, )
            )
<<<<<<< HEAD
            result = c3.fetchone()
            assert result is not None, (tile_type_pkey, site_pkey)
            x, y, site_type_pkey = result

            c3.execute(
                "SELECT name FROM site_type WHERE pkey = ?;",
                ((site_type_pkey, ))
            )
            site_type_name = c3.fetchone()[0]
=======
            result = cur2.fetchone()
            assert result is not None, (tile_type_pkey, site_pkey)
            x, y, site_type_pkey = result

            cur2.execute(
                "SELECT name FROM site_type WHERE pkey = ?;",
                ((site_type_pkey, ))
            )
            site_type_name = cur2.fetchone()[0]
>>>>>>> 2e42c723

            sites.append(
                tile_splitter.grid.Site(
                    name=site_type_name,
                    phy_tile_pkey=phy_tile_pkey,
                    tile_type_pkey=tile_type_pkey,
                    site_type_pkey=site_type_pkey,
                    site_pkey=site_pkey,
                    x=x,
                    y=y
                )
            )

        sites = sorted(sites, key=lambda s: (s.x, s.y))

        if tile_type_name in tiles_to_split:
            tile_type_pkeys = []
            for site in sites:
                tile_type_pkeys.append(slice_types[site.name])

            if tile_type_name in tile_to_tile_type_pkeys:
                assert tile_to_tile_type_pkeys[tile_type_name] == \
                        tile_type_pkeys, (tile_type_name,)
            else:
                tile_to_tile_type_pkeys[tile_type_name] = tile_type_pkeys

        grid_loc_map[(grid_x, grid_y)] = tile_splitter.grid.Tile(
            root_phy_tile_pkeys=[phy_tile_pkey],
            phy_tile_pkeys=[phy_tile_pkey],
            tile_type_pkey=tile_type_pkey,
            sites=sites
        )

<<<<<<< HEAD
    c.execute('SELECT pkey FROM tile_type WHERE name = "NULL";')
    empty_tile_type_pkey = c.fetchone()[0]

    tile_types = {}
    for tile_type, split_direction in tiles_to_split.items():
        c.execute('SELECT pkey FROM tile_type WHERE name = ?;', (tile_type, ))
        tile_type_pkey = c.fetchone()[0]
=======
    cur.execute('SELECT pkey FROM tile_type WHERE name = "NULL";')
    empty_tile_type_pkey = cur.fetchone()[0]

    tile_types = {}
    for tile_type, split_direction in tiles_to_split.items():
        cur.execute(
            'SELECT pkey FROM tile_type WHERE name = ?;', (tile_type, )
        )
        tile_type_pkey = cur.fetchone()[0]
>>>>>>> 2e42c723
        tile_types[tile_type] = tile_type_pkey

    vpr_grid = tile_splitter.grid.Grid(
        grid_loc_map=grid_loc_map, empty_tile_type_pkey=empty_tile_type_pkey
    )

    for tile_type, split_direction in tiles_to_split.items():
        vpr_grid.split_tile_type(
            tile_type_pkey=tile_types[tile_type],
            tile_type_pkeys=tile_to_tile_type_pkeys[tile_type],
            split_direction=split_direction
        )

    new_grid = vpr_grid.output_grid()
    # Create tile rows for each tile in the VPR grid.  As provide map entries
    # to physical grid and alias map from split tile type to original tile
    # type.
    for (grid_x, grid_y), tile in new_grid.items():
        # TODO: Merging of tiles isn't supported yet, so don't handle multiple
        # phy_tile_pkeys yet. The phy_tile_pkey to add to the new VPR tile
        # should be the tile to use on the FASM prefix.
        assert len(tile.phy_tile_pkeys) == 1
        assert len(tile.root_phy_tile_pkeys) in [0, 1], len(
            tile.root_phy_tile_pkeys
        )

        if tile.split_sites:
            assert len(tile.sites) == 1
            write_cur.execute(
                """
SELECT pkey, parent_tile_type_pkey FROM site_as_tile WHERE tile_type_pkey = ? AND site_pkey = ?""",
                (tile.sites[0].tile_type_pkey, tile.sites[0].site_pkey)
            )
            result = write_cur.fetchone()

            if result is None:
                write_cur.execute(
                    """
INSERT INTO
    site_as_tile(parent_tile_type_pkey, tile_type_pkey, site_pkey)
VALUES
    (?, ?, ?);""", (
                        tile.tile_type_pkey, tile.sites[0].tile_type_pkey,
                        tile.sites[0].site_pkey
                    )
                )
                site_as_tile_pkey = write_cur.lastrowid
            else:
                site_as_tile_pkey, parent_tile_type_pkey = result
                assert parent_tile_type_pkey == tile.tile_type_pkey

            # Mark that this tile is split by setting the site_as_tile_pkey.
            write_cur.execute(
                """
INSERT INTO tile(phy_tile_pkey, tile_type_pkey, site_as_tile_pkey, grid_x, grid_y) VALUES (
        ?, ?, ?, ?, ?)""", (
                    tile.phy_tile_pkeys[0], tile.tile_type_pkey,
                    site_as_tile_pkey, grid_x, grid_y
                )
            )
        else:
            write_cur.execute(
                """
INSERT INTO tile(phy_tile_pkey, tile_type_pkey, grid_x, grid_y) VALUES (
        ?, ?, ?, ?)""",
                (tile.phy_tile_pkeys[0], tile.tile_type_pkey, grid_x, grid_y)
            )

        tile_pkey = write_cur.lastrowid

        # Build the phy_tile <-> tile map.
        for phy_tile_pkey in tile.phy_tile_pkeys:
            write_cur.execute(
                """
INSERT INTO tile_map(tile_pkey, phy_tile_pkey) VALUES (?, ?)
                """, (tile_pkey, phy_tile_pkey)
            )

        # First assign all wires at the root_phy_tile_pkeys to this tile_pkey.
        # This ensures all wires, (including wires without sites) have a home.
        for root_phy_tile_pkey in tile.root_phy_tile_pkeys:
            write_cur.execute(
                """
UPDATE
    wire
SET
    tile_pkey = ?
WHERE
    phy_tile_pkey = ?
    ;""", (tile_pkey, root_phy_tile_pkey)
            )

    write_cur.execute(
        "CREATE INDEX tile_location_index ON tile(grid_x, grid_y);"
    )
    write_cur.execute("CREATE INDEX tile_to_phy_map ON tile_map(tile_pkey);")
    write_cur.execute(
        "CREATE INDEX phy_to_tile_map ON tile_map(phy_tile_pkey);"
    )
    write_cur.execute("""COMMIT TRANSACTION;""")

    write_cur.execute("""BEGIN EXCLUSIVE TRANSACTION;""")

    # At this point all wires have a tile_pkey that corrisponds to the old root
    # tile.  Wires belonging to sites need to be reassigned to their respective
    # tiles.
    for (grid_x, grid_y), tile in new_grid.items():
<<<<<<< HEAD
        c3.execute(
            "SELECT pkey FROM tile WHERE grid_x = ? AND grid_y = ?;",
            (grid_x, grid_y)
        )
        tile_pkey = c3.fetchone()[0]

        for site in tile.sites:
            c3.execute(
                "SELECT tile_type_pkey FROM phy_tile WHERE pkey = ?;",
                (site.phy_tile_pkey, )
            )
            tile_type_pkey = c3.fetchone()[0]

            # Find all wires that belong to the new tile location.
            for wire_pkey, wire_in_tile_pkey in c3.execute("""
=======
        cur2.execute(
            "SELECT pkey FROM tile WHERE grid_x = ? AND grid_y = ?;",
            (grid_x, grid_y)
        )
        tile_pkey = cur2.fetchone()[0]

        for site in tile.sites:
            cur2.execute(
                "SELECT tile_type_pkey FROM phy_tile WHERE pkey = ?;",
                (site.phy_tile_pkey, )
            )
            tile_type_pkey = cur2.fetchone()[0]

            # Find all wires that belong to the new tile location.
            for wire_pkey, wire_in_tile_pkey in cur2.execute("""
>>>>>>> 2e42c723
WITH wires(wire_pkey, wire_in_tile_pkey) AS (
    SELECT
        pkey, wire_in_tile_pkey
    FROM
        wire
    WHERE
        phy_tile_pkey = ?
)
SELECT
    wires.wire_pkey, wires.wire_in_tile_pkey
FROM
    wires
INNER JOIN
    wire_in_tile
ON
    wire_in_tile.pkey = wires.wire_in_tile_pkey
WHERE
    wire_in_tile.site_pkey = ?
    ;""", (site.phy_tile_pkey, site.site_pkey)):
                # Move the wire to the new tile_pkey.
                write_cur.execute(
                    """
UPDATE
    wire
SET
    tile_pkey = ?
WHERE
    pkey = ?;""", (
                        tile_pkey,
                        wire_pkey,
                    )
                )

                # Wires connected to the site via a pip require traversing the
                # pip.
                other_wire_in_tile_pkey = traverse_pip(conn, wire_in_tile_pkey)
                if other_wire_in_tile_pkey is not None:
                    # A wire was found connected to the site via pip, reassign
                    # tile_pkey.
                    write_cur.execute(
                        """
UPDATE
    wire
SET
    tile_pkey = ?
WHERE
    phy_tile_pkey = ?
AND
    wire_in_tile_pkey = ?
    ;""", (tile_pkey, site.phy_tile_pkey, other_wire_in_tile_pkey)
                    )

    # Now that final wire <-> tile assignments are made, create the index.
    write_cur.execute(
        "CREATE INDEX tile_wire_index ON wire(wire_in_tile_pkey, tile_pkey);"
    )
    write_cur.execute("""COMMIT TRANSACTION;""")


def create_constant_tracks(conn):
    """ Create two tracks that go to all TIEOFF sites to route constants.

    Returns (vcc_track_to_insert, gnd_track_to_insert), suitable for insert
    via insert_tracks function.

    """

    # Make constant track available to all tiles.
    write_cur = conn.cursor()
    unique_pos = set()
    write_cur.execute('SELECT grid_x, grid_y FROM tile')
    for grid_x, grid_y in write_cur:
        if grid_x == 0 or grid_y == 0:
            continue
        unique_pos.add((grid_x, grid_y))

    write_cur.execute(
        """
INSERT INTO node(classification) VALUES (?)
""", (NodeClassification.CHANNEL.value, )
    )
    vcc_node = write_cur.lastrowid

    write_cur.execute(
        """
INSERT INTO node(classification) VALUES (?)
""", (NodeClassification.CHANNEL.value, )
    )
    gnd_node = write_cur.lastrowid

    conn.commit()

    return create_track(vcc_node, unique_pos), \
           create_track(gnd_node, unique_pos)


def main():
    parser = argparse.ArgumentParser()
    parser.add_argument(
        '--db_root', help='Project X-Ray Database', required=True
    )
    parser.add_argument(
        '--connection_database', help='Connection database', required=True
    )

    args = parser.parse_args()
    if os.path.exists(args.connection_database):
        os.remove(args.connection_database)

    with DatabaseCache(args.connection_database) as conn:

        create_tables(conn)

        print("{}: About to load database".format(datetime.datetime.now()))
        db = prjxray.db.Database(args.db_root)
        grid = db.grid()
        import_phy_grid(db, grid, conn)
        print("{}: Initial database formed".format(datetime.datetime.now()))
        import_nodes(db, grid, conn)
        print("{}: Connections made".format(datetime.datetime.now()))
        count_sites_and_pips_on_nodes(conn)
        print("{}: Counted sites and pips".format(datetime.datetime.now()))
        classify_nodes(conn)
        print("{}: Create VPR grid".format(datetime.datetime.now()))
        create_vpr_grid(conn)
        print("{}: Nodes classified".format(datetime.datetime.now()))
        form_tracks(conn)
        print("{}: Tracks formed".format(datetime.datetime.now()))

        print(
            '{} Flushing database back to file "{}"'.format(
                datetime.datetime.now(), args.connection_database
            )
        )


if __name__ == '__main__':
    main()<|MERGE_RESOLUTION|>--- conflicted
+++ resolved
@@ -166,15 +166,10 @@
     write_cur.execute(
         "CREATE INDEX wire_site_pin_index ON wire_in_tile(site_pin_pkey);"
     )
-<<<<<<< HEAD
-    c.execute("CREATE INDEX tile_type_index ON phy_tile(tile_type_pkey);")
-    c.execute(
-=======
     write_cur.execute(
         "CREATE INDEX tile_type_index ON phy_tile(tile_type_pkey);"
     )
     write_cur.execute(
->>>>>>> 2e42c723
         "CREATE INDEX pip_tile_type_index ON pip_in_tile(tile_type_pkey);"
     )
     write_cur.execute(
@@ -185,25 +180,15 @@
     )
 
 
-<<<<<<< HEAD
-def build_other_indicies(c):
-    c.execute("CREATE INDEX phy_tile_name_index ON phy_tile(name);")
-    c.execute(
-=======
 def build_other_indicies(write_cur):
     write_cur.execute("CREATE INDEX phy_tile_name_index ON phy_tile(name);")
     write_cur.execute(
->>>>>>> 2e42c723
         "CREATE INDEX phy_tile_location_index ON phy_tile(grid_x, grid_y);"
     )
 
 
 def import_phy_grid(db, grid, conn):
-<<<<<<< HEAD
-    c = conn.cursor()
-=======
     write_cur = conn.cursor()
->>>>>>> 2e42c723
 
     tile_types = {}
     site_types = {}
@@ -247,11 +232,7 @@
 def import_nodes(db, grid, conn):
     # Some nodes are just 1 wire, so start by enumerating all wires.
 
-<<<<<<< HEAD
-    c = conn.cursor()
-=======
     cur = conn.cursor()
->>>>>>> 2e42c723
     write_cur = conn.cursor()
     write_cur.execute("""BEGIN EXCLUSIVE TRANSACTION;""")
 
@@ -261,19 +242,11 @@
         gridinfo = grid.gridinfo_at_tilename(tile)
         tile_type = db.get_tile_type(gridinfo.tile_type)
 
-<<<<<<< HEAD
-        c.execute(
-            """SELECT pkey, tile_type_pkey FROM phy_tile WHERE name = ?;""",
-            (tile, )
-        )
-        phy_tile_pkey, tile_type_pkey = c.fetchone()
-=======
         cur.execute(
             """SELECT pkey, tile_type_pkey FROM phy_tile WHERE name = ?;""",
             (tile, )
         )
         phy_tile_pkey, tile_type_pkey = cur.fetchone()
->>>>>>> 2e42c723
 
         for wire in tile_type.get_wires():
             # pkey node_pkey tile_pkey wire_in_tile_pkey
@@ -351,21 +324,13 @@
     del nodes
     del wires
 
-<<<<<<< HEAD
-    c.execute("CREATE INDEX wire_in_tile_index ON wire(wire_in_tile_pkey);")
-    c.execute(
+    write_cur.execute(
+        "CREATE INDEX wire_in_tile_index ON wire(wire_in_tile_pkey);"
+    )
+    write_cur.execute(
         "CREATE INDEX wire_index ON wire(phy_tile_pkey, wire_in_tile_pkey);"
     )
-    c.execute("CREATE INDEX wire_node_index ON wire(node_pkey);")
-=======
-    write_cur.execute(
-        "CREATE INDEX wire_in_tile_index ON wire(wire_in_tile_pkey);"
-    )
-    write_cur.execute(
-        "CREATE INDEX wire_index ON wire(phy_tile_pkey, wire_in_tile_pkey);"
-    )
     write_cur.execute("CREATE INDEX wire_node_index ON wire(node_pkey);")
->>>>>>> 2e42c723
 
     write_cur.connection.commit()
 
@@ -912,11 +877,7 @@
     write_cur = conn.cursor()
     write_cur.execute("""BEGIN EXCLUSIVE TRANSACTION;""")
 
-<<<<<<< HEAD
-    for (wire_in_tile_pkey, ) in c:
-=======
     for (wire_in_tile_pkey, ) in cur:
->>>>>>> 2e42c723
         write_cur.execute(
             """
 UPDATE node SET track_pkey = ? WHERE pkey IN (
@@ -940,11 +901,7 @@
 SELECT pkey FROM wire_in_tile WHERE site_pin_pkey = ?
 """, (gnd_site_pin_pkey, )
     )
-<<<<<<< HEAD
-    for (wire_in_tile_pkey, ) in c:
-=======
     for (wire_in_tile_pkey, ) in cur:
->>>>>>> 2e42c723
         write_cur.execute(
             """
 UPDATE node SET track_pkey = ? WHERE pkey IN (
@@ -965,15 +922,9 @@
     Returns None if no wire or pip connects to this wire.
 
     """
-<<<<<<< HEAD
-    c = conn.cursor()
-
-    c.execute(
-=======
     cur = conn.cursor()
 
     cur.execute(
->>>>>>> 2e42c723
         """
 SELECT src_wire_in_tile_pkey FROM pip_in_tile WHERE
     is_directional = 1 AND is_pseudo = 0 AND
@@ -981,19 +932,11 @@
     ;""", (wire_in_tile_pkey, )
     )
 
-<<<<<<< HEAD
-    result = c.fetchone()
-    if result is not None:
-        return result[0]
-
-    c.execute(
-=======
     result = cur.fetchone()
     if result is not None:
         return result[0]
 
     cur.execute(
->>>>>>> 2e42c723
         """
 SELECT dest_wire_in_tile_pkey FROM pip_in_tile WHERE
     is_directional = 1 AND is_pseudo = 0 AND
@@ -1001,11 +944,7 @@
     ;""", (wire_in_tile_pkey, )
     )
 
-<<<<<<< HEAD
-    result = c.fetchone()
-=======
     result = cur.fetchone()
->>>>>>> 2e42c723
     if result is not None:
         return result[0]
 
@@ -1014,13 +953,8 @@
 
 def create_vpr_grid(conn):
     """ Create VPR grid from prjxray grid. """
-<<<<<<< HEAD
-    c = conn.cursor()
-    c3 = conn.cursor()
-=======
     cur = conn.cursor()
     cur2 = conn.cursor()
->>>>>>> 2e42c723
 
     write_cur = conn.cursor()
     write_cur.execute("""BEGIN EXCLUSIVE TRANSACTION;""")
@@ -1050,26 +984,6 @@
     tile_to_tile_type_pkeys = {}
     grid_loc_map = {}
     for phy_tile_pkey, tile_type_pkey, grid_x, grid_y in progressbar.progressbar(
-<<<<<<< HEAD
-            c.execute("""
-        SELECT pkey, tile_type_pkey, grid_x, grid_y FROM phy_tile;
-        """)):
-
-        c3.execute(
-            "SELECT name FROM tile_type WHERE pkey = ?;", (tile_type_pkey, )
-        )
-        tile_type_name = c3.fetchone()[0]
-
-        sites = []
-        site_pkeys = set()
-        for (site_pkey, ) in c3.execute("""
-            SELECT site_pkey FROM wire_in_tile WHERE tile_type_pkey = ? AND site_pkey IS NOT NULL;""",
-                                        (tile_type_pkey, )):
-            site_pkeys.add(site_pkey)
-
-        for site_pkey in site_pkeys:
-            c3.execute(
-=======
             cur.execute("""
         SELECT pkey, tile_type_pkey, grid_x, grid_y FROM phy_tile;
         """)):
@@ -1088,22 +1002,10 @@
 
         for site_pkey in site_pkeys:
             cur2.execute(
->>>>>>> 2e42c723
                 """
                 SELECT x_coord, y_coord, site_type_pkey
                 FROM site WHERE pkey = ?;""", (site_pkey, )
             )
-<<<<<<< HEAD
-            result = c3.fetchone()
-            assert result is not None, (tile_type_pkey, site_pkey)
-            x, y, site_type_pkey = result
-
-            c3.execute(
-                "SELECT name FROM site_type WHERE pkey = ?;",
-                ((site_type_pkey, ))
-            )
-            site_type_name = c3.fetchone()[0]
-=======
             result = cur2.fetchone()
             assert result is not None, (tile_type_pkey, site_pkey)
             x, y, site_type_pkey = result
@@ -1113,7 +1015,6 @@
                 ((site_type_pkey, ))
             )
             site_type_name = cur2.fetchone()[0]
->>>>>>> 2e42c723
 
             sites.append(
                 tile_splitter.grid.Site(
@@ -1147,15 +1048,6 @@
             sites=sites
         )
 
-<<<<<<< HEAD
-    c.execute('SELECT pkey FROM tile_type WHERE name = "NULL";')
-    empty_tile_type_pkey = c.fetchone()[0]
-
-    tile_types = {}
-    for tile_type, split_direction in tiles_to_split.items():
-        c.execute('SELECT pkey FROM tile_type WHERE name = ?;', (tile_type, ))
-        tile_type_pkey = c.fetchone()[0]
-=======
     cur.execute('SELECT pkey FROM tile_type WHERE name = "NULL";')
     empty_tile_type_pkey = cur.fetchone()[0]
 
@@ -1165,7 +1057,6 @@
             'SELECT pkey FROM tile_type WHERE name = ?;', (tile_type, )
         )
         tile_type_pkey = cur.fetchone()[0]
->>>>>>> 2e42c723
         tile_types[tile_type] = tile_type_pkey
 
     vpr_grid = tile_splitter.grid.Grid(
@@ -1273,23 +1164,6 @@
     # tile.  Wires belonging to sites need to be reassigned to their respective
     # tiles.
     for (grid_x, grid_y), tile in new_grid.items():
-<<<<<<< HEAD
-        c3.execute(
-            "SELECT pkey FROM tile WHERE grid_x = ? AND grid_y = ?;",
-            (grid_x, grid_y)
-        )
-        tile_pkey = c3.fetchone()[0]
-
-        for site in tile.sites:
-            c3.execute(
-                "SELECT tile_type_pkey FROM phy_tile WHERE pkey = ?;",
-                (site.phy_tile_pkey, )
-            )
-            tile_type_pkey = c3.fetchone()[0]
-
-            # Find all wires that belong to the new tile location.
-            for wire_pkey, wire_in_tile_pkey in c3.execute("""
-=======
         cur2.execute(
             "SELECT pkey FROM tile WHERE grid_x = ? AND grid_y = ?;",
             (grid_x, grid_y)
@@ -1305,7 +1179,6 @@
 
             # Find all wires that belong to the new tile location.
             for wire_pkey, wire_in_tile_pkey in cur2.execute("""
->>>>>>> 2e42c723
 WITH wires(wire_pkey, wire_in_tile_pkey) AS (
     SELECT
         pkey, wire_in_tile_pkey
