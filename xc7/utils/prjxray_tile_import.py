--- conflicted
+++ resolved
@@ -25,23 +25,15 @@
 XI_URL = "http://www.w3.org/2001/XInclude"
 XI_INCLUDE = "{%s}include" % XI_URL
 
-<<<<<<< HEAD
-
-def prefix_name(tile):
-=======
 VPR_TILE_PREFIX = 'BLK-TL-'
 
 
 def add_vpr_tile_prefix(tile):
->>>>>>> 2e42c723
     """ Add tile prefix.
 
     This avoids namespace collision when embedding a site (e.g. SLICEL) as a
     tile.
     """
-<<<<<<< HEAD
-    return 'BLK-TL-' + tile
-=======
     return VPR_TILE_PREFIX + tile
 
 
@@ -54,7 +46,6 @@
     """
     assert name.startswith(VPR_TILE_PREFIX)
     return name[len(VPR_TILE_PREFIX):]
->>>>>>> 2e42c723
 
 
 def find_port(pin_name, ports):
@@ -167,11 +158,7 @@
     pb_type_xml = ET.Element(
         'pb_type',
         {
-<<<<<<< HEAD
-            'name': prefix_name(tile_name),
-=======
             'name': add_vpr_tile_prefix(tile_name),
->>>>>>> 2e42c723
         },
         nsmap={'xi': XI_URL},
     )
@@ -220,11 +207,7 @@
             if side not in sides:
                 sides[side] = []
 
-<<<<<<< HEAD
-            sides[side].append(object_ref(prefix_name(tile_name), pin))
-=======
             sides[side].append(object_ref(add_vpr_tile_prefix(tile_name), pin))
->>>>>>> 2e42c723
 
     for side, pins in sides.items():
         ET.SubElement(pinlocations_xml, 'loc', {
@@ -465,11 +448,7 @@
                     add_direct(
                         interconnect_xml,
                         input=object_ref(
-<<<<<<< HEAD
-                            prefix_name(tile_name), site_pin.wire
-=======
                             add_vpr_tile_prefix(tile_name), site_pin.wire
->>>>>>> 2e42c723
                         ),
                         output=object_ref(site_name, **port)
                     )
@@ -497,11 +476,7 @@
                         interconnect_xml,
                         input=object_ref(site_name, **port),
                         output=object_ref(
-<<<<<<< HEAD
-                            prefix_name(tile_name), site_pin.wire
-=======
                             add_vpr_tile_prefix(tile_name), site_pin.wire
->>>>>>> 2e42c723
                         ),
                     )
                 else:
@@ -562,11 +537,7 @@
                     add_direct(
                         interconnect_xml,
                         input=object_ref(
-<<<<<<< HEAD
-                            prefix_name(tile_name), site_pin.wire
-=======
                             add_vpr_tile_prefix(tile_name), site_pin.wire
->>>>>>> 2e42c723
                         ),
                         output=object_ref(site_name, **port)
                     )
@@ -595,11 +566,7 @@
                         interconnect_xml,
                         input=object_ref(site_name, **port),
                         output=object_ref(
-<<<<<<< HEAD
-                            prefix_name(tile_name), site_pin.wire
-=======
                             add_vpr_tile_prefix(tile_name), site_pin.wire
->>>>>>> 2e42c723
                         ),
                     )
                 else:
@@ -677,11 +644,7 @@
         if site_type_pin.direction == prjxray.site_type.SitePinDirection.IN:
             add_direct(
                 interconnect_xml,
-<<<<<<< HEAD
-                input=object_ref(prefix_name(tile_name), site_pin),
-=======
                 input=object_ref(add_vpr_tile_prefix(tile_name), site_pin),
->>>>>>> 2e42c723
                 output=object_ref(site_name, site_pin)
             )
         elif site_type_pin.direction == prjxray.site_type.SitePinDirection.OUT:
@@ -698,11 +661,7 @@
             add_direct(
                 interconnect_xml,
                 input=object_ref(site_name, site_pin),
-<<<<<<< HEAD
-                output=object_ref(prefix_name(tile_name), site_pin),
-=======
                 output=object_ref(add_vpr_tile_prefix(tile_name), site_pin),
->>>>>>> 2e42c723
             )
         else:
             assert False, site_type_pin.direction
